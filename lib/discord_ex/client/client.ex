--- conflicted
+++ resolved
@@ -44,9 +44,6 @@
     {:ok, rest_client} = DiscordEx.RestClient.start_link(%{token: opts[:token]})
     opts = Map.put(opts, :rest_client, rest_client)
 
-<<<<<<< HEAD
-    opts = Map.put(opts, :guilds, [])
-=======
     id = DiscordEx.RestClient.Resources.User.current(rest_client)["id"]
     # for more info about below `if` see #11 in GitHub:
     id =
@@ -57,7 +54,8 @@
         id
       end
     opts = Map.put(opts, :client_id, id)
->>>>>>> 20718e0c
+
+    opts = Map.put(opts, :guilds, [])
 
     :crypto.start()
     :ssl.start()
